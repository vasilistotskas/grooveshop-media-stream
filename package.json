--- conflicted
+++ resolved
@@ -35,7 +35,6 @@
   },
   "dependencies": {
     "@nestjs/axios": "4.0.1",
-<<<<<<< HEAD
     "@nestjs/bull": "^11.0.3",
     "@nestjs/common": "11.1.6",
     "@nestjs/config": "^4.0.2",
@@ -50,16 +49,6 @@
     "bull": "^4.16.5",
     "class-transformer": "^0.5.1",
     "class-validator": "^0.14.2",
-=======
-    "@nestjs/cli": "11.0.7",
-    "@nestjs/common": "11.1.5",
-    "@nestjs/core": "11.1.5",
-    "@nestjs/mapped-types": "2.1.0",
-    "@nestjs/platform-express": "11.1.5",
-    "@nestjs/schedule": "6.0.0",
-    "@nestjs/serve-static": "5.0.3",
-    "axios": "1.10.0",
->>>>>>> 4e2b9777
     "express": "5.1.0",
     "ioredis": "^5.7.0",
     "module-alias": "2.2.3",
@@ -71,7 +60,6 @@
     "sharp": "0.34.3"
   },
   "devDependencies": {
-<<<<<<< HEAD
     "@antfu/eslint-config": "5.2.1",
     "@jest/globals": "30.0.5",
     "@nestjs/schematics": "11.0.7",
@@ -97,32 +85,6 @@
     "source-map-support": "0.5.21",
     "supertest": "7.1.4",
     "ts-jest": "29.4.1",
-=======
-    "@antfu/eslint-config": "4.17.0",
-    "@jest/globals": "30.0.4",
-    "@nestjs/schematics": "11.0.5",
-    "@nestjs/testing": "11.1.5",
-    "@semantic-release/changelog": "6.0.3",
-    "@semantic-release/commit-analyzer": "13.0.1",
-    "@semantic-release/git": "10.0.1",
-    "@semantic-release/github": "11.0.3",
-    "@semantic-release/npm": "12.0.2",
-    "@semantic-release/release-notes-generator": "14.0.3",
-    "@swc/cli": "0.7.8",
-    "@swc/core": "1.13.1",
-    "@types/express": "5.0.3",
-    "@types/jest": "30.0.0",
-    "@types/node": "24.0.15",
-    "@types/potrace": "2.1.5",
-    "@types/supertest": "6.0.3",
-    "coveralls": "3.1.1",
-    "eslint": "9.31.0",
-    "jest": "30.0.4",
-    "semantic-release": "24.2.7",
-    "source-map-support": "0.5.21",
-    "supertest": "7.1.3",
-    "ts-jest": "29.4.0",
->>>>>>> 4e2b9777
     "ts-loader": "9.5.2",
     "ts-node": "10.9.2",
     "tsconfig-paths": "4.2.0",
@@ -173,11 +135,7 @@
   "_moduleAliases": {
     "@microservice": "./build/dist"
   },
-<<<<<<< HEAD
   "packageManager": "pnpm@10.14.0",
-=======
-  "packageManager": "pnpm@10.13.1",
->>>>>>> 4e2b9777
   "pnpm": {
     "onlyBuiltDependencies": [
       "@nestjs/core",
